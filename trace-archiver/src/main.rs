--- conflicted
+++ resolved
@@ -4,10 +4,7 @@
 use clap::Parser;
 use metrics::counter;
 use metrics_exporter_prometheus::PrometheusBuilder;
-use rdkafka::{
-    consumer::{stream_consumer::StreamConsumer, CommitMode, Consumer},
-    message::Message,
-};
+use rdkafka::consumer::CommitMode;
 use std::{net::SocketAddr, path::PathBuf};
 use supermusr_common::metrics::{
     failures::{self, FailureKind},
@@ -50,15 +47,7 @@
 
     let args = Cli::parse();
 
-<<<<<<< HEAD
-    let mut watcher = Watcher::<AlwaysReady>::default();
-    metrics::register(&mut watcher);
-    watcher.start_server(args.observability_address).await;
-
     let consumer = supermusr_common::create_default_consumer(
-=======
-    let consumer: StreamConsumer = supermusr_common::generate_kafka_client_config(
->>>>>>> 6288568c
         &args.broker,
         &args.username,
         &args.password,
