mod parameters;
mod processing;
mod pulse_detection;

use clap::Parser;
use metrics::counter;
use metrics_exporter_prometheus::PrometheusBuilder;
use parameters::{DetectorSettings, Mode, Polarity};
use rdkafka::{
    consumer::{stream_consumer::StreamConsumer, CommitMode, Consumer},
    message::Message,
    producer::{FutureProducer, FutureRecord},
};
use std::{net::SocketAddr, path::PathBuf};
use supermusr_common::{
    conditional_init_tracer,
    metrics::{
        failures::{self, FailureKind},
        messages_received::{self, MessageKind},
        metric_names::{FAILURES, MESSAGES_PROCESSED, MESSAGES_RECEIVED},
    },
    tracer::{FutureRecordTracerExt, OptionalHeaderTracerExt, OtelTracer},
    Intensity,
};
use supermusr_streaming_types::{
    dat2_digitizer_analog_trace_v2_generated::{
        digitizer_analog_trace_message_buffer_has_identifier,
        root_as_digitizer_analog_trace_message,
    },
    flatbuffers::FlatBufferBuilder,
};
use tokio::task::JoinSet;
use tracing::{debug, error, metadata::LevelFilter, trace, trace_span, warn};

#[derive(Debug, Parser)]
#[clap(author, version, about)]
struct Cli {
    #[clap(long)]
    broker: String,

    #[clap(long)]
    username: Option<String>,

    #[clap(long)]
    password: Option<String>,

    #[clap(long = "group")]
    consumer_group: String,

    #[clap(long)]
    trace_topic: String,

    #[clap(long)]
    event_topic: String,

    /// Determines whether events should register as positive or negative intensity
    #[clap(long)]
    polarity: Polarity,

    /// Value of the intensity baseline
    #[clap(long, default_value = "0")]
    baseline: Intensity,

    #[clap(long, env, default_value = "127.0.0.1:9090")]
    observability_address: SocketAddr,

    /// If set, the trace and event lists are saved here
    #[clap(long)]
    save_file: Option<PathBuf>,

    /// If set, then open-telemetry data is sent to the URL specified, otherwise the standard tracing subscriber is used
    #[clap(long)]
    otel_endpoint: Option<String>,

    #[command(subcommand)]
    pub(crate) mode: Mode,
}

#[tokio::main]
async fn main() {
    let args = Cli::parse();

    let tracer = conditional_init_tracer!(args.otel_endpoint.as_deref(), LevelFilter::TRACE);

<<<<<<< HEAD
    let mut watcher = Watcher::<AlwaysReady>::default();
    metrics::register(&watcher);
    watcher.start_server(args.observability_address).await;

    let client_config = supermusr_common::generate_kafka_client_config(
=======
    let mut client_config = supermusr_common::generate_kafka_client_config(
>>>>>>> 6288568c
        &args.broker,
        &args.username,
        &args.password,
    );

    let producer: FutureProducer = client_config
        .create()
        .expect("Kafka Producer should be created");

    let consumer = supermusr_common::create_default_consumer(
        &args.broker,
        &args.username,
        &args.password,
        &args.consumer_group,
        &[args.trace_topic.as_str()],
    );

    // Install exporter and register metrics
    let builder = PrometheusBuilder::new();
    builder
        .with_http_listener(args.observability_address)
        .install()
        .expect("Prometheus metrics exporter should be setup");

    metrics::describe_counter!(
        MESSAGES_RECEIVED,
        metrics::Unit::Count,
        "Number of messages received"
    );
    metrics::describe_counter!(
        MESSAGES_PROCESSED,
        metrics::Unit::Count,
        "Number of messages processed"
    );
    metrics::describe_counter!(
        FAILURES,
        metrics::Unit::Count,
        "Number of failures encountered"
    );

    let mut kafka_producer_thread_set = JoinSet::new();

    loop {
        match consumer.recv().await {
            Ok(m) => {
                let span = trace_span!("Trace Source Message");
                m.headers()
                    .conditional_extract_to_span(tracer.is_some(), &span);
                let _guard = span.enter();

                debug!(
                    "key: '{:?}', topic: {}, partition: {}, offset: {}, timestamp: {:?}",
                    m.key(),
                    m.topic(),
                    m.partition(),
                    m.offset(),
                    m.timestamp()
                );

                if let Some(payload) = m.payload() {
                    if digitizer_analog_trace_message_buffer_has_identifier(payload) {
                        counter!(
                            MESSAGES_RECEIVED,
                            &[messages_received::get_label(MessageKind::Trace)]
                        )
                        .increment(1);
                        match root_as_digitizer_analog_trace_message(payload) {
                            Ok(thing) => {
                                let mut fbb = FlatBufferBuilder::new();
                                processing::process(
                                    &mut fbb,
                                    &thing,
                                    &DetectorSettings {
                                        polarity: &args.polarity,
                                        baseline: args.baseline,
                                        mode: &args.mode,
                                    },
                                    args.save_file.as_deref(),
                                );

                                let future_record = FutureRecord::to(&args.event_topic)
                                    .payload(fbb.finished_data())
                                    .conditional_inject_current_span_into_headers(tracer.is_some())
                                    .key("Digitiser Events List");

                                let future =
                                    producer.send_result(future_record).expect("Producer sends");

                                kafka_producer_thread_set.spawn(async move {
                                    match future.await {
                                        Ok(_) => {
                                            trace!("Published event message");
                                            counter!(MESSAGES_PROCESSED).increment(1);
                                        }
                                        Err(e) => {
                                            error!("{:?}", e);
                                            counter!(
                                                FAILURES,
                                                &[failures::get_label(
                                                    FailureKind::KafkaPublishFailed
                                                )]
                                            )
                                            .increment(1);
                                        }
                                    }
                                });
                                fbb.reset();
                            }
                            Err(e) => {
                                warn!("Failed to parse message: {}", e);
                                counter!(
                                    FAILURES,
                                    &[failures::get_label(FailureKind::UnableToDecodeMessage)]
                                )
                                .increment(1);
                            }
                        }
                    } else {
                        warn!("Unexpected message type on topic \"{}\"", m.topic());
                        counter!(
                            MESSAGES_RECEIVED,
                            &[messages_received::get_label(MessageKind::Unknown)]
                        )
                        .increment(1);
                    }
                }
                consumer.commit_message(&m, CommitMode::Async).unwrap();
            }
            Err(e) => warn!("Kafka error: {}", e),
        }
    }
}<|MERGE_RESOLUTION|>--- conflicted
+++ resolved
@@ -7,8 +7,7 @@
 use metrics_exporter_prometheus::PrometheusBuilder;
 use parameters::{DetectorSettings, Mode, Polarity};
 use rdkafka::{
-    consumer::{stream_consumer::StreamConsumer, CommitMode, Consumer},
-    message::Message,
+    consumer::CommitMode,
     producer::{FutureProducer, FutureRecord},
 };
 use std::{net::SocketAddr, path::PathBuf};
@@ -19,7 +18,7 @@
         messages_received::{self, MessageKind},
         metric_names::{FAILURES, MESSAGES_PROCESSED, MESSAGES_RECEIVED},
     },
-    tracer::{FutureRecordTracerExt, OptionalHeaderTracerExt, OtelTracer},
+    tracer::{FutureRecordTracerExt, OtelTracer},
     Intensity,
 };
 use supermusr_streaming_types::{
@@ -82,15 +81,7 @@
 
     let tracer = conditional_init_tracer!(args.otel_endpoint.as_deref(), LevelFilter::TRACE);
 
-<<<<<<< HEAD
-    let mut watcher = Watcher::<AlwaysReady>::default();
-    metrics::register(&watcher);
-    watcher.start_server(args.observability_address).await;
-
-    let client_config = supermusr_common::generate_kafka_client_config(
-=======
     let mut client_config = supermusr_common::generate_kafka_client_config(
->>>>>>> 6288568c
         &args.broker,
         &args.username,
         &args.password,
